import logging
import pandas as pd
from .utilities import create_file_object, df_generator, cast_pandas
from ._base_copy import BaseCopy
from collections import defaultdict


class HDFTableCopy(BaseCopy):
    """
    Class for handling a standard case of reading a table from an HDF file into a pandas
    DataFrame, iterating over it in chunks, and COPYing to PostgreSQL via StringIO CSV
    """

    def __init__(
        self,
        file_name,
        hdf_tables,
        defer_sql_objs=False,
        conn=None,
        table_obj=None,
        sql_table=None,
        csv_chunksize=10 ** 6,
        hdf_chunksize=10 ** 7,
        hdf_metadata=None,
    ):
        """
        Parameters
        ----------
        file_name
        hdf_tables: list of strings
            HDF keys with data corresponding to destination SQL table
            (assumption being that HDF tables:SQL tables is many:one)
        defer_sql_objs: bool
            multiprocessing has issue with passing SQLALchemy objects, so if
            True, defer attributing these to the object until after pickled by Pool
        conn: SQLAlchemy connection or None
            Managed outside of the object
        table_obj: SQLAlchemy model object or None
            Destination SQL Table
        sql_table: string or None
            SQL table name
        csv_chunksize: int
            Max rows to keep in memory when generating CSV for COPY
        hdf_chunksize: int
            Max rows to keep in memory when reading HDF file
        hdf_metadata: dict or None
            Dict of HDF table keys to dict of constant:value pairs. Not actively used by
            any pre-defined function, but available to data_formatting method
        """
        super().__init__(defer_sql_objs, conn, table_obj, sql_table, csv_chunksize)

        self.hdf_tables = hdf_tables
        self.hdf_metadata = hdf_metadata
        self.file_name = file_name
        self.hdf_chunksize = hdf_chunksize

    def copy(self, data_formatters=[cast_pandas], data_formatter_kwargs={}):
        """
        Go through sequence to COPY data to PostgreSQL table, including dropping Primary
        and Foreign Keys to optimize speed, TRUNCATE table, COPY data, recreate keys,
        and run ANALYZE.

        Parameters
        ----------
        data_formatters: list of functions to apply to df during sequence. Note that
            each of these functions should be able to handle kwargs for one another
        data_formatter_kwargs: list of kwargs to pass to data_formatters functions
        """
        self.drop_fks()
        self.drop_pk()

        # These need to be one transaction to use COPY FREEZE
        with self.conn.begin():
            self.truncate()
            self.hdf_to_pg(
                data_formatters=data_formatters,
                data_formatter_kwargs=data_formatter_kwargs,
            )

        self.create_pk()
        self.create_fks()
        self.analyze()

    def hdf_to_pg(self, data_formatters=[cast_pandas], data_formatter_kwargs={}):
        """
        Copy each HDF table that relates to SQL table to database

        Parameters
        ----------
        data_formatters: list of functions to apply to df during sequence. Note that
            each of these functions should be able to handle kwargs for one another
        data_formatter_kwargs: list of kwargs to pass to data_formatters functions
        """
        if self.hdf_tables is None:
            self.logger.warn(
                "No HDF table found for SQL table {}".format(self.sql_table)
            )
            return

        for hdf_table in self.hdf_tables:
            self.logger.info("*** {} ***".format(hdf_table))

            self.logger.info("Reading HDF table")
            df = pd.read_hdf(self.file_name, key=hdf_table)
            self.rows += len(df)

            data_formatter_kwargs["hdf_table"] = hdf_table
            self.logger.info("Formatting data")
            df = self.data_formatting(
                df, functions=data_formatters, **data_formatter_kwargs
            )

            self.logger.info("Creating generator for chunking dataframe")
            for chunk in df_generator(df, self.csv_chunksize, logger=self.logger):

                self.logger.info("Creating CSV in memory")
                fo = create_file_object(chunk)

                self.logger.info("Copying chunk to database")
                self.copy_from_file(fo)
                del fo
            del df
        self.logger.info("All chunks copied ({} rows)".format(self.rows))


class SmallHDFTableCopy(HDFTableCopy):
    """
    Class for handling the case where the table is small enough to be stored completely
    in-memory for both reading from the HDF as well as COPYing using StringIO.
    """

    def hdf_to_pg(self, data_formatters=[cast_pandas], data_formatter_kwargs={}):
        """
        Copy each HDF table that relates to SQL table to database

        Parameters
        ----------
        data_formatters: list of functions to apply to df during sequence. Note that
            each of these functions should be able to handle kwargs for one another
        data_formatter_kwargs: list of kwargs to pass to data_formatters functions
        """
        if self.hdf_tables is None:
            self.logger.warn("No HDF table found for SQL table {self.sql_table}")
            return

        for hdf_table in self.hdf_tables:
            self.logger.info("*** {} ***".format(hdf_table))
            self.logger.info("Reading HDF table")
            df = pd.read_hdf(self.file_name, key=hdf_table)
            self.rows += len(df)

            data_formatter_kwargs["hdf_table"] = hdf_table
            self.logger.info("Formatting data")
            df = self.data_formatting(
                df, functions=data_formatters, **data_formatter_kwargs
            )

            self.logger.info("Creating CSV in memory")
            fo = create_file_object(df)

            self.logger.info("Copying table to database")
            self.copy_from_file(fo)
            del df
            del fo
        self.logger.info("All chunks copied ({} rows)".format(self.rows))


class BigHDFTableCopy(HDFTableCopy):
    """
    Class for handling the special case of particularly large tables. For these, we
    iterate over reading the table in the HDF as well as iterating again over each of
    those chunks in order to keep the number of rows stored in-memory to a reasonable
    size. Note that these are iterated using pd.read_hdf(..., start, stop) rather than
    pd.read_hdf(..., iterator=True) because we found the performance was much better.
    """

    def hdf_to_pg(self, data_formatters=[cast_pandas], data_formatter_kwargs={}):
        """
        Copy each HDF table that relates to SQL table to database

        Parameters
        ----------
        data_formatters: list of functions to apply to df during sequence. Note that
            each of these functions should be able to handle kwargs for one another
        data_formatter_kwargs: list of kwargs to pass to data_formatters functions
        """
        if self.hdf_tables is None:
            self.logger.warn(
                "No HDF table found for SQL table {}".format(self.sql_table)
            )
            return

        for hdf_table in self.hdf_tables:
            self.logger.info("*** {} ***".format(hdf_table))

            with pd.HDFStore(self.file_name) as store:
                nrows = store.get_storer(hdf_table).nrows

            self.rows += nrows
            if nrows % self.hdf_chunksize:
                n_chunks = (nrows // self.hdf_chunksize) + 1
            else:
                n_chunks = nrows // self.hdf_chunksize

            start = 0

            for i in range(n_chunks):
<<<<<<< HEAD
                self.logger.info("*** HDF chunk {i + 1} of {} ***".format(n_chunks))
                self.logger.info("Reading HDF table")
=======
                logger.info("*** HDF chunk {i} of {n} ***".format(i=i + 1, n=n_chunks))
                logger.info("Reading HDF table")
>>>>>>> c7ada28d
                stop = min(start + self.hdf_chunksize, nrows)
                df = pd.read_hdf(self.file_name, key=hdf_table, start=start, stop=stop)

                start += self.hdf_chunksize

                data_formatter_kwargs["hdf_table"] = hdf_table
                self.logger.info("Formatting data")
                df = self.data_formatting(
                    df, functions=data_formatters, **data_formatter_kwargs
                )

                self.logger.info("Creating generator for chunking dataframe")
                for chunk in df_generator(df, self.csv_chunksize, logger=self.logger):
                    self.logger.info("Creating CSV in memory")
                    fo = create_file_object(chunk)

                    self.logger.info("Copying chunk to database")
                    self.copy_from_file(fo)
                    del fo
                del df
        self.logger.info("All chunks copied ({} rows)".format(self.rows))


class HDFMetadata(object):
    """Collect applicable metadata from HDFStore to use when running copy"""

    def __init__(
        self,
        file_name,
        keys=None,
        chunksize=10 ** 7,
        metadata_attr=None,
        metadata_keys=[],
    ):
        self.file_name = file_name
        self.chunksize = chunksize
        self.sql_to_hdf = defaultdict(set)
        self.metadata_vars = defaultdict(dict)
        self.logger = logging.getLogger("HDFMetadata")

        """
        Parameters
        ----------
        file_name: str
            path to hdf file to copy from
        keys: list of strings
            HDF keys to copy data from
        chunksize: int
            Maximum rows read from an hdf file into a pandas dataframe when using
            the BigTable protocol
        metadata_attr: str
            :ocation of relevant metadata in store.get_storer().attrs
        metadata_keys: list of strings
            Keys to get from metadata store
        """

        with pd.HDFStore(self.file_name, mode="r") as store:
            self.keys = keys or store.keys()

            if metadata_attr:
                for key in self.keys:
                    try:
                        metadata = store.get_storer(key).attrs[metadata_attr]
                        self.logger.info("Metadata: {}".format(metadata))
                    except (AttributeError, KeyError):
                        if "/meta" not in key:
                            self.logger.info(
                                "No metadata found for key '{}'. Skipping".format(key)
                            )
                        continue

                    for mkey in metadata_keys:
                        self.metadata_vars[mkey][key] = metadata.get(mkey)

                    sql_table = metadata.get("sql_table_name")

                    if sql_table:
                        self.sql_to_hdf[sql_table].add(key)
                    else:
                        self.logger.warn("No SQL table name found for {}".format(key))<|MERGE_RESOLUTION|>--- conflicted
+++ resolved
@@ -205,13 +205,10 @@
             start = 0
 
             for i in range(n_chunks):
-<<<<<<< HEAD
-                self.logger.info("*** HDF chunk {i + 1} of {} ***".format(n_chunks))
+                self.logger.info(
+                    "*** HDF chunk {i} of {n} ***".format(i=i + 1, n=n_chunks)
+                )
                 self.logger.info("Reading HDF table")
-=======
-                logger.info("*** HDF chunk {i} of {n} ***".format(i=i + 1, n=n_chunks))
-                logger.info("Reading HDF table")
->>>>>>> c7ada28d
                 stop = min(start + self.hdf_chunksize, nrows)
                 df = pd.read_hdf(self.file_name, key=hdf_table, start=start, stop=stop)
 
