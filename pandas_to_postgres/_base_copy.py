import logging
from sqlalchemy.schema import AddConstraint, DropConstraint
from sqlalchemy.exc import SQLAlchemyError


logging.basicConfig(
    level=logging.INFO,
    format="%(asctime)s.%(msecs)03d - %(name)s - %(levelname)s %(message)s",
    datefmt="%Y-%m-%d,%H:%M:%S",
)


class BaseCopy(object):
    """
    Parent class for all common attibutes and methods for copy objects
    """

    def __init__(
        self,
        defer_sql_objs=False,
        conn=None,
        table_obj=None,
        sql_table=None,
        csv_chunksize=10 ** 6,
    ):
        """
        Parameters
        ----------
        defer_sql_objs: bool
            multiprocessing has issue with passing SQLALchemy objects, so if
            True, defer attributing these to the object until after pickled by Pool
        conn: SQLAlchemy Connection
            Managed outside of the object
        table_obj: SQLAlchemy Table
            Model object for the destination SQL Table
        sql_table: string
            SQL table name
        csv_chunksize: int
            Max rows to keep in memory when generating CSV for COPY
        """

        self.rows = 0
        self.csv_chunksize = csv_chunksize

        if not defer_sql_objs:
            self.instantiate_sql_objs(conn, table_obj)
        else:
            self.sql_table = sql_table

        self.logger = logging.getLogger(self.sql_table)

    def instantiate_sql_objs(self, conn, table_obj):
        """
        When using multiprocessing, pickling of SQLAlchemy objects in __init__ causes
        issues, so allow for deferring until after the pickling to fetch SQLAlchemy objs

        Parameters
        ----------
        conn: SQLAlchemy Connection
            Managed outside of the object
        table_obj: SQLAlchemy Table
            Model object for the destination SQL Table
        """
        self.conn = conn
        self.table_obj = table_obj
        self.sql_table = table_obj.name
        self.primary_key = table_obj.primary_key
        self.foreign_keys = table_obj.foreign_key_constraints

    def drop_pk(self):
        """
        Drop primary key constraints on PostgreSQL table as well as CASCADE any other
        constraints that may rely on the PK
        """
        self.logger.info("Dropping {} primary key".format(self.sql_table))
        try:
            with self.conn.begin_nested():
                self.conn.execute(DropConstraint(self.primary_key, cascade=True))
        except SQLAlchemyError:
            self.logger.info(
                "{} primary key not found. Skipping".format(self.sql_table)
            )

    def create_pk(self):
        """Create primary key constraints on PostgreSQL table"""
        self.logger.info("Creating {} primary key".format(self.sql_table))
        self.conn.execute(AddConstraint(self.primary_key))

    def drop_fks(self):
        """Drop foreign key constraints on PostgreSQL table"""
        for fk in self.foreign_keys:
            self.logger.info("Dropping foreign key {}".format(fk.name))
            try:
                with self.conn.begin_nested():
                    self.conn.execute(DropConstraint(fk))
            except SQLAlchemyError:
                self.logger.warn("Foreign key {} not found".format(fk.name))

    def create_fks(self):
        """Create foreign key constraints on PostgreSQL table"""
        for fk in self.foreign_keys:
            try:
<<<<<<< HEAD
                self.logger.info("Creating foreign key {fk.name}".format(fk.name))
                self.conn.execute(AddConstraint(fk))
            except SQLAlchemyError:
                self.logger.warn("Error creating foreign key {fk.name}".format(fk.name))
=======
                logger.info("Creating foreign key {}".format(fk.name))
                self.conn.execute(AddConstraint(fk))
            except SQLAlchemyError:
                logger.warn("Error creating foreign key {}".format(fk.name))
>>>>>>> c7ada28d

    def truncate(self):
        """TRUNCATE PostgreSQL table"""
        self.logger.info("Truncating {}".format(self.sql_table))
        self.conn.execute("TRUNCATE TABLE {};".format(self.sql_table))

    def analyze(self):
        """Run ANALYZE on PostgreSQL table"""
        self.logger.info("Analyzing {}".format(self.sql_table))
        self.conn.execute("ANALYZE {};".format(self.sql_table))

    def copy_from_file(self, file_object):
        """
        COPY to PostgreSQL table using StringIO CSV object

        Parameters
        ----------
        file_object: StringIO
            CSV formatted data to COPY from DataFrame to PostgreSQL
        """
        cur = self.conn.connection.cursor()
        file_object.seek(0)
        columns = file_object.readline()
        sql = "COPY {table} ({columns}) FROM STDIN WITH CSV FREEZE".format(
            table=self.sql_table, columns=columns
        )
        cur.copy_expert(sql=sql, file=file_object)

    def data_formatting(self, df, functions=[], **kwargs):
        """
        Call each function in the functions list arg on the DataFrame and return

        Parameters
        ----------
        df: pandas DataFrame
            DataFrame to format
        functions: list of functions
            Functions to apply to df. each gets passed df, self as copy_obj, and all
            kwargs passed to data_formatting
        **kwargs
            kwargs to pass on to each function

        Returns
        -------
        df: pandas DataFrame
            formatted DataFrame
        """
        for f in functions:
            df = f(df, copy_obj=self, **kwargs)
        return df<|MERGE_RESOLUTION|>--- conflicted
+++ resolved
@@ -100,17 +100,10 @@
         """Create foreign key constraints on PostgreSQL table"""
         for fk in self.foreign_keys:
             try:
-<<<<<<< HEAD
-                self.logger.info("Creating foreign key {fk.name}".format(fk.name))
-                self.conn.execute(AddConstraint(fk))
-            except SQLAlchemyError:
-                self.logger.warn("Error creating foreign key {fk.name}".format(fk.name))
-=======
                 logger.info("Creating foreign key {}".format(fk.name))
                 self.conn.execute(AddConstraint(fk))
             except SQLAlchemyError:
                 logger.warn("Error creating foreign key {}".format(fk.name))
->>>>>>> c7ada28d
 
     def truncate(self):
         """TRUNCATE PostgreSQL table"""
